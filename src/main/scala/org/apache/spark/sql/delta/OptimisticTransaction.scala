--- conflicted
+++ resolved
@@ -489,7 +489,6 @@
     doCommit(nextAttempt, actions, attemptNumber + 1)
   }
 
-<<<<<<< HEAD
   private def isConcurrentPartitionWriteEnabled: Boolean =
     DeltaConfigs.ENABLE_CONCURRENT_PARTITIONS_WRITE.fromMetaData(metadata)
 
@@ -522,7 +521,9 @@
     if(conflictingActions.nonEmpty) {
       val conflictingPartitions = conflictingActions.flatMap(partitionExtractor(_)).distinct
       throw new ConcurrentPartitionWriteException(conflictingPartitions, commitInfo)
-=======
+    }
+  }
+
   /** Register a hook that will be executed once a commit is successful. */
   def registerPostCommitHook(hook: PostCommitHook): Unit = {
     if (!postCommitHooks.contains(hook)) {
@@ -558,7 +559,6 @@
       }
     } finally {
       activeCommit.foreach(OptimisticTransaction.setActive)
->>>>>>> 9495d5ef
     }
   }
 }